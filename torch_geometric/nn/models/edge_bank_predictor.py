--- conflicted
+++ resolved
@@ -134,14 +134,9 @@
             return None
         print("update_edge_index.size()=", update_edge_index.size())
         edge_isin_mem_tensor = self._edge_isin_mem(update_edge_index)
-<<<<<<< HEAD
         print("edge_isin_mem_tensor.size()=", edge_isin_mem_tensor.size())
         indices_to_use = torch.argwhere(torch.logical_not(edge_isin_mem_tensor))
         print("indices_to_use.size()=", indices_to_use.size())
-=======
-        indices_to_use = torch.argwhere(
-            torch.logical_not(edge_isin_mem_tensor))
->>>>>>> bd037849
         edges_to_cat = update_edge_index[:, indices_to_use]
         print("edges_to_cat.size()=", edges_to_cat.size())
         self.memory[0] = torch.cat((self.memory[0], edges_to_cat))
