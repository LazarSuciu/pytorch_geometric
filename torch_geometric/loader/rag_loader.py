--- conflicted
+++ resolved
@@ -65,12 +65,7 @@
                  loader_kwargs: Optional[Dict[str, Any]] = None,
                  local_filter_kwargs: Optional[Dict[str, Any]] = None,
                  raw_docs: Optional[List[str]] = None,
-<<<<<<< HEAD
-                 embedded_docs: Optional[Tensor] = None,
-                 k_for_docs: Optional[int] = 2):
-=======
                  embedded_docs: Optional[Tensor] = None, k: Optional[int] = 3):
->>>>>>> 9f8fba47
         """Loader meant for making queries from a remote backend.
 
         Args:
