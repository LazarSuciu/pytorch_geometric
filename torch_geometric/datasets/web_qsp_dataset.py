# Code adapted from the G-Retriever paper: https://arxiv.org/abs/2402.07630
import os
from itertools import chain
from typing import Any, Iterator, List, Tuple, no_type_check

import numpy as np
import torch
from torch import Tensor
from tqdm import tqdm

from torch_geometric.data import (
    Data,
    InMemoryDataset,
    LargeGraphIndexer,
    TripletLike,
    get_features_for_triplets_groups,
)
from torch_geometric.data.large_graph_indexer import EDGE_RELATION
from torch_geometric.nn.nlp import SentenceTransformer


@no_type_check
def retrieval_via_pcst(
    data: Data,
    q_emb: Tensor,
    textual_nodes: Any,
    textual_edges: Any,
    topk: int = 3,
    topk_e: int = 3,
    cost_e: float = 0.5,
    save_idx: bool = False,
    override: bool = False,
) -> Tuple[Data, str]:
    c = 0.01
<<<<<<< HEAD
    if len(textual_nodes) == 0 or len(textual_edges) == 0 or override:
        desc = textual_nodes.to_csv(index=False) + "\n" + textual_edges.to_csv(
            index=False,
            columns=["src", "edge_attr", "dst"],
        )
        return data, desc
=======
>>>>>>> b823c7e8

    from pcst_fast import pcst_fast

    root = -1
    num_clusters = 1
    pruning = 'gw'
    verbosity_level = 0
    if topk > 0:
        n_prizes = torch.nn.CosineSimilarity(dim=-1)(q_emb, data.x)
        topk = min(topk, data.num_nodes)
        _, topk_n_indices = torch.topk(n_prizes, topk, largest=True)

        n_prizes = torch.zeros_like(n_prizes)
        n_prizes[topk_n_indices] = torch.arange(topk, 0, -1).float()
    else:
        n_prizes = torch.zeros(data.num_nodes)

    if topk_e > 0:
        e_prizes = torch.nn.CosineSimilarity(dim=-1)(q_emb, data.edge_attr)
        topk_e = min(topk_e, e_prizes.unique().size(0))

        topk_e_values, _ = torch.topk(e_prizes.unique(), topk_e, largest=True)
        e_prizes[e_prizes < topk_e_values[-1]] = 0.0
        last_topk_e_value = topk_e
        for k in range(topk_e):
            indices = e_prizes == topk_e_values[k]
            value = min((topk_e - k) / sum(indices), last_topk_e_value - c)
            e_prizes[indices] = value
            last_topk_e_value = value * (1 - c)
        # reduce the cost of the edges such that at least one edge is selected
        cost_e = min(cost_e, e_prizes.max().item() * (1 - c / 2))
    else:
        e_prizes = torch.zeros(data.num_edges)

    costs = []
    edges = []
    virtual_n_prizes = []
    virtual_edges = []
    virtual_costs = []
    mapping_n = {}
    mapping_e = {}
    for i, (src, dst) in enumerate(data.edge_index.t().numpy()):
        prize_e = e_prizes[i]
        if prize_e <= cost_e:
            mapping_e[len(edges)] = i
            edges.append((src, dst))
            costs.append(cost_e - prize_e)
        else:
            virtual_node_id = data.num_nodes + len(virtual_n_prizes)
            mapping_n[virtual_node_id] = i
            virtual_edges.append((src, virtual_node_id))
            virtual_edges.append((virtual_node_id, dst))
            virtual_costs.append(0)
            virtual_costs.append(0)
            virtual_n_prizes.append(prize_e - cost_e)

    prizes = np.concatenate([n_prizes, np.array(virtual_n_prizes)])
    num_edges = len(edges)
    if len(virtual_costs) > 0:
        costs = np.array(costs + virtual_costs)
        edges = np.array(edges + virtual_edges)

    vertices, edges = pcst_fast(edges, prizes, costs, root, num_clusters,
                                pruning, verbosity_level)

    selected_nodes = vertices[vertices < data.num_nodes]
    selected_edges = [mapping_e[e] for e in edges if e < num_edges]
    virtual_vertices = vertices[vertices >= data.num_nodes]
    if len(virtual_vertices) > 0:
        virtual_vertices = vertices[vertices >= data.num_nodes]
        virtual_edges = [mapping_n[i] for i in virtual_vertices]
        selected_edges = np.array(selected_edges + virtual_edges)

    edge_index = data.edge_index[:, selected_edges]
    selected_nodes = np.unique(
        np.concatenate(
            [selected_nodes, edge_index[0].numpy(), edge_index[1].numpy()]))

    n = textual_nodes.iloc[selected_nodes]
    e = textual_edges.iloc[selected_edges]
    desc = n.to_csv(index=False) + '\n' + e.to_csv(
        index=False, columns=['src', 'edge_attr', 'dst'])

    mapping = {n: i for i, n in enumerate(selected_nodes.tolist())}
    src = [mapping[i] for i in edge_index[0].tolist()]
    dst = [mapping[i] for i in edge_index[1].tolist()]

    # HACK Added so that the subset of nodes and edges selected can be tracked
    if save_idx:
        node_idx = np.array(data.node_idx)[selected_nodes]
        edge_idx = np.array(data.edge_idx)[selected_edges]

    data = Data(
        x=data.x[selected_nodes],
        edge_index=torch.tensor([src, dst]),
        edge_attr=data.edge_attr[selected_edges],
    )
    if save_idx:
        data['node_idx'] = node_idx
        data['edge_idx'] = edge_idx

    return data, desc


def preprocess_triplet(triplet: TripletLike) -> TripletLike:
    h, r, t = triplet
    return str(h).lower(), str(r), str(t).lower()


class WebQSPDataset(InMemoryDataset):
    r"""The WebQuestionsSP dataset of the `"The Value of Semantic Parse
    Labeling for Knowledge Base Question Answering"
    <https://aclanthology.org/P16-2033/>`_ paper.

    Args:
        root (str): Root directory where the dataset should be saved.
        split (str, optional): If :obj:`"train"`, loads the training dataset.
            If :obj:`"validation"`, loads the validation dataset.
            If :obj:`"test"`, loads the test dataset. (default: :obj:`"train"`)
        force_reload (bool, optional): Whether to re-process the dataset.
            (default: :obj:`False`)
<<<<<<< HEAD
        limit (int, optional): Construct only the first n samples.
            Defaults to -1 to construct all samples.
        include_pcst (bool, optional): Whether to include PCST step
            (See GRetriever paper). Defaults to True.
        verbose (bool, optional): Whether to print output. Defaults to False.
=======
        use_pcst (bool, optional): Whether to preprocess the dataset's graph
            with PCST or return the full graphs. (default: :obj:`True`)
>>>>>>> b823c7e8
    """
    def __init__(
        self,
        root: str,
        split: str = "train",
        force_reload: bool = False,
<<<<<<< HEAD
        limit: int = -1,
        include_pcst: bool = True,
        verbose: bool = False,
    ) -> None:
        self.limit = limit
        self.split = split
        self.include_pcst = include_pcst
        # TODO Confirm why the dependency checks and device setting were removed here # noqa
        '''
        self.device = torch.device(
            "cuda" if torch.cuda.is_available() else "cpu")
        self._check_dependencies()
        '''
        self.verbose = verbose
        self.force_reload = force_reload
=======
        use_pcst: bool = True,
    ) -> None:
        self.use_pcst = use_pcst
>>>>>>> b823c7e8
        super().__init__(root, force_reload=force_reload)

        if split not in set(self.raw_file_names):
            raise ValueError(f"Invalid 'split' argument (got {split})")

        self._load_raw_data()
        self.load(self.processed_paths[0] + "" * (self.limit >= 0))

    '''
    def _check_dependencies(self) -> None:
        missing_str_list = []
        if not WITH_PCST:
            missing_str_list.append('pcst_fast')
        if not WITH_DATASETS:
            missing_str_list.append('datasets')
        if not WITH_PANDAS:
            missing_str_list.append('pandas')
        if len(missing_str_list) > 0:
            missing_str = ' '.join(missing_str_list)
            error_out = f"`pip install {missing_str}` to use this dataset."
            raise ImportError(error_out)
    '''

    @property
    def raw_file_names(self) -> List[str]:
        return ["train", "validation", "test"]

    @property
    def processed_file_names(self) -> List[str]:
        file_lst = [
            "train_data.pt",
            "validation_data.pt",
            "test_data.pt",
            "pre_filter.pt",
            "pre_transform.pt",
            "large_graph_indexer",
        ]
        split_file = file_lst.pop(self.raw_file_names.index(self.split))
        file_lst.insert(0, split_file)
        return file_lst

    def _save_raw_data(self, dataset) -> None:
        for i, split in enumerate(self.raw_file_names):
            dataset[split].save_to_disk(self.raw_paths[i])

    def _load_raw_data(self) -> None:
        import datasets
        if not hasattr(self, "raw_dataset"):
            self.raw_dataset = datasets.load_from_disk(
                self.raw_paths[self.raw_file_names.index[self.split]])

        if self.limit >= 0:
            self.raw_dataset = self.raw_dataset.select(
                range(min(self.limit, len(self.raw_dataset))))

    def download(self) -> None:
        import datasets

        dataset = datasets.load_dataset("rmanluo/RoG-webqsp")
        self._save_raw_data(dataset)
        self.raw_dataset = dataset[self.split]

    def _get_trips(self) -> Iterator[TripletLike]:
        return chain.from_iterable(
            iter(ds["graph"]) for ds in self.raw_dataset)

    def _build_graph(self) -> None:
        trips = self._get_trips()
        self.indexer: LargeGraphIndexer = LargeGraphIndexer.from_triplets(
            trips, pre_transform=preprocess_triplet)

        # Nodes:
        nodes = self.indexer.get_unique_node_features()
        x = self.model.encode(
            nodes,  # type: ignore
            batch_size=256,
            output_device='cpu')
        self.indexer.add_node_feature(new_feature_name="x", new_feature_vals=x)

        # Edges:
        edges = self.indexer.get_unique_edge_features(
            feature_name=EDGE_RELATION)
        edge_attr = self.model.encode(
            edges,  # type: ignore
            batch_size=256,
            output_device='cpu')
        self.indexer.add_edge_feature(
            new_feature_name="edge_attr",
            new_feature_vals=edge_attr,
            map_from_feature=EDGE_RELATION,
        )

        print("Saving graph...")
        self.indexer.save(self.processed_paths[-1])

    def _retrieve_subgraphs(self) -> None:
        print("Encoding questions...")
        self.questions = [str(ds["question"]) for ds in self.raw_dataset]
        q_embs = self.model.encode(self.questions, batch_size=256,
                                   output_device='cpu')
        list_of_graphs = []
        print("Retrieving subgraphs...")
        textual_nodes = self.textual_nodes
        textual_edges = self.textual_edges
        graph_gen = get_features_for_triplets_groups(
            self.indexer, (ds['graph'] for ds in self.raw_dataset),
            pre_transform=preprocess_triplet, verbose=self.verbose)

        for index in tqdm(range(len(self.raw_dataset)),
                          disable=not self.verbose):
            data_i = self.raw_dataset[index]
            graph = next(graph_gen)
            textual_nodes = self.textual_nodes.iloc[
                graph["node_idx"]].reset_index()
            textual_edges = self.textual_edges.iloc[
                graph["edge_idx"]].reset_index()
            pcst_subgraph, desc = retrieval_via_pcst(
                graph,
                q_embs[index],
                textual_nodes,
                textual_edges,
                topk=3,
                topk_e=5,
                cost_e=0.5,
                override=not self.include_pcst,
            )
            question = f"Question: {data_i['question']}\nAnswer: "
            label = ("|").join(data_i["answer"]).lower()

<<<<<<< HEAD
            pcst_subgraph["question"] = question
            pcst_subgraph["label"] = label
            pcst_subgraph["desc"] = desc
            list_of_graphs.append(pcst_subgraph.to("cpu"))
        print("Saving subgraphs...")
        self.save(list_of_graphs,
                  self.processed_paths[0] + "" * (self.limit >= 0))

    def process(self) -> None:
        from pandas import DataFrame
        self._load_raw_data()

        device = torch.device("cuda" if torch.cuda.is_available() else "cpu")
        self.model = SentenceTransformer(
            'sentence-transformers/all-roberta-large-v1').to(device)
        self.model.eval()
        if self.force_reload or not os.path.exists(self.processed_paths[-1]):
            print("Encoding graph...")
            self._build_graph()
        else:
            print("Loading graph...")
            self.indexer = LargeGraphIndexer.from_disk(
                self.processed_paths[-1])
        self.textual_nodes = DataFrame.from_dict(
            {"node_attr": self.indexer.get_node_features()})
        self.textual_nodes["node_id"] = self.textual_nodes.index
        self.textual_nodes = self.textual_nodes[["node_id", "node_attr"]]
        self.textual_edges = DataFrame(self.indexer.get_edge_features(),
                                       columns=["src", "edge_attr", "dst"])
        self.textual_edges["src"] = [
            self.indexer._nodes[h] for h in self.textual_edges["src"]
        ]
        self.textual_edges["dst"] = [
            self.indexer._nodes[h] for h in self.textual_edges["dst"]
        ]
        self._retrieve_subgraphs()
=======
            data_list = []
            for i, example in enumerate(tqdm(dataset)):
                raw_nodes: Dict[str, int] = {}
                raw_edges = []
                for tri in example["graph"]:
                    h, r, t = tri
                    h = h.lower()
                    t = t.lower()
                    if h not in raw_nodes:
                        raw_nodes[h] = len(raw_nodes)
                    if t not in raw_nodes:
                        raw_nodes[t] = len(raw_nodes)
                    raw_edges.append({
                        "src": raw_nodes[h],
                        "edge_attr": r,
                        "dst": raw_nodes[t]
                    })
                nodes = pd.DataFrame([{
                    "node_id": v,
                    "node_attr": k,
                } for k, v in raw_nodes.items()],
                                     columns=["node_id", "node_attr"])
                edges = pd.DataFrame(raw_edges,
                                     columns=["src", "edge_attr", "dst"])

                nodes.node_attr = nodes.node_attr.fillna("")
                x = model.encode(
                    nodes.node_attr.tolist(),
                    batch_size=256,
                    output_device='cpu',
                )
                edge_attr = model.encode(
                    edges.edge_attr.tolist(),
                    batch_size=256,
                    output_device='cpu',
                )
                edge_index = torch.tensor([
                    edges.src.tolist(),
                    edges.dst.tolist(),
                ], dtype=torch.long)

                question = f"Question: {example['question']}\nAnswer: "
                label = ('|').join(example['answer']).lower()
                data = Data(
                    x=x,
                    edge_index=edge_index,
                    edge_attr=edge_attr,
                )
                if self.use_pcst and len(nodes) > 0 and len(edges) > 0:
                    data, desc = retrieval_via_pcst(
                        data,
                        question_embs[i],
                        nodes,
                        edges,
                        topk=3,
                        topk_e=5,
                        cost_e=0.5,
                    )
                else:
                    desc = nodes.to_csv(index=False) + "\n" + edges.to_csv(
                        index=False,
                        columns=["src", "edge_attr", "dst"],
                    )

                data.question = question
                data.label = label
                data.desc = desc
                data_list.append(data)

            self.save(data_list, path)
>>>>>>> b823c7e8
<|MERGE_RESOLUTION|>--- conflicted
+++ resolved
@@ -32,15 +32,12 @@
     override: bool = False,
 ) -> Tuple[Data, str]:
     c = 0.01
-<<<<<<< HEAD
     if len(textual_nodes) == 0 or len(textual_edges) == 0 or override:
         desc = textual_nodes.to_csv(index=False) + "\n" + textual_edges.to_csv(
             index=False,
             columns=["src", "edge_attr", "dst"],
         )
         return data, desc
-=======
->>>>>>> b823c7e8
 
     from pcst_fast import pcst_fast
 
@@ -162,30 +159,24 @@
             If :obj:`"test"`, loads the test dataset. (default: :obj:`"train"`)
         force_reload (bool, optional): Whether to re-process the dataset.
             (default: :obj:`False`)
-<<<<<<< HEAD
         limit (int, optional): Construct only the first n samples.
             Defaults to -1 to construct all samples.
-        include_pcst (bool, optional): Whether to include PCST step
-            (See GRetriever paper). Defaults to True.
         verbose (bool, optional): Whether to print output. Defaults to False.
-=======
         use_pcst (bool, optional): Whether to preprocess the dataset's graph
             with PCST or return the full graphs. (default: :obj:`True`)
->>>>>>> b823c7e8
     """
     def __init__(
         self,
         root: str,
         split: str = "train",
         force_reload: bool = False,
-<<<<<<< HEAD
         limit: int = -1,
-        include_pcst: bool = True,
         verbose: bool = False,
+        use_pcst: bool = True,
     ) -> None:
         self.limit = limit
         self.split = split
-        self.include_pcst = include_pcst
+        self.use_pcst = use_pcst
         # TODO Confirm why the dependency checks and device setting were removed here # noqa
         '''
         self.device = torch.device(
@@ -194,11 +185,6 @@
         '''
         self.verbose = verbose
         self.force_reload = force_reload
-=======
-        use_pcst: bool = True,
-    ) -> None:
-        self.use_pcst = use_pcst
->>>>>>> b823c7e8
         super().__init__(root, force_reload=force_reload)
 
         if split not in set(self.raw_file_names):
@@ -323,12 +309,11 @@
                 topk=3,
                 topk_e=5,
                 cost_e=0.5,
-                override=not self.include_pcst,
+                override=not self.use_pcst,
             )
             question = f"Question: {data_i['question']}\nAnswer: "
             label = ("|").join(data_i["answer"]).lower()
 
-<<<<<<< HEAD
             pcst_subgraph["question"] = question
             pcst_subgraph["label"] = label
             pcst_subgraph["desc"] = desc
@@ -364,76 +349,4 @@
         self.textual_edges["dst"] = [
             self.indexer._nodes[h] for h in self.textual_edges["dst"]
         ]
-        self._retrieve_subgraphs()
-=======
-            data_list = []
-            for i, example in enumerate(tqdm(dataset)):
-                raw_nodes: Dict[str, int] = {}
-                raw_edges = []
-                for tri in example["graph"]:
-                    h, r, t = tri
-                    h = h.lower()
-                    t = t.lower()
-                    if h not in raw_nodes:
-                        raw_nodes[h] = len(raw_nodes)
-                    if t not in raw_nodes:
-                        raw_nodes[t] = len(raw_nodes)
-                    raw_edges.append({
-                        "src": raw_nodes[h],
-                        "edge_attr": r,
-                        "dst": raw_nodes[t]
-                    })
-                nodes = pd.DataFrame([{
-                    "node_id": v,
-                    "node_attr": k,
-                } for k, v in raw_nodes.items()],
-                                     columns=["node_id", "node_attr"])
-                edges = pd.DataFrame(raw_edges,
-                                     columns=["src", "edge_attr", "dst"])
-
-                nodes.node_attr = nodes.node_attr.fillna("")
-                x = model.encode(
-                    nodes.node_attr.tolist(),
-                    batch_size=256,
-                    output_device='cpu',
-                )
-                edge_attr = model.encode(
-                    edges.edge_attr.tolist(),
-                    batch_size=256,
-                    output_device='cpu',
-                )
-                edge_index = torch.tensor([
-                    edges.src.tolist(),
-                    edges.dst.tolist(),
-                ], dtype=torch.long)
-
-                question = f"Question: {example['question']}\nAnswer: "
-                label = ('|').join(example['answer']).lower()
-                data = Data(
-                    x=x,
-                    edge_index=edge_index,
-                    edge_attr=edge_attr,
-                )
-                if self.use_pcst and len(nodes) > 0 and len(edges) > 0:
-                    data, desc = retrieval_via_pcst(
-                        data,
-                        question_embs[i],
-                        nodes,
-                        edges,
-                        topk=3,
-                        topk_e=5,
-                        cost_e=0.5,
-                    )
-                else:
-                    desc = nodes.to_csv(index=False) + "\n" + edges.to_csv(
-                        index=False,
-                        columns=["src", "edge_attr", "dst"],
-                    )
-
-                data.question = question
-                data.label = label
-                data.desc = desc
-                data_list.append(data)
-
-            self.save(data_list, path)
->>>>>>> b823c7e8
+        self._retrieve_subgraphs()