"""This example implements G-retriever using PyG.
Original Paper: https://arxiv.org/abs/2402.07630
“G-Retriever significantly reduces hallucinations
by 54% compared to the [LLM] baseline“.

requirements on top of basic PyG:
pip install datasets transformers pcst_fast sentencepiece tqdm pandas
"""
import argparse
import gc
import math
import re
import time
from os import path

import pandas as pd
import torch
from torch.nn.utils import clip_grad_norm_
from tqdm import tqdm

from torch_geometric import seed_everything
from torch_geometric.datasets import WebQSPDataset
from torch_geometric.loader import DataLoader
from torch_geometric.nn.models.gnn_llm import GNN_LLM, LLM


def detect_hallucinate(pred, label):
    try:
        split_pred = pred.split('[/s]')[0].strip().split('|')
        correct_hit = len(re.findall(split_pred[0], label)) > 0
        correct_hit = correct_hit or any(
            [label_i in pred.lower() for label_i in label.split('|')])
        hallucination = not correct_hit
        return hallucination
    except:  # noqa
        return "skip"


def compute_accuracy(eval_output):
    df = pd.concat([pd.DataFrame(d) for d in eval_output])
    all_hit = []
    all_precision = []
    all_recall = []
    all_f1 = []

    for pred, label in zip(df.pred.tolist(), df.label.tolist()):
        try:
            pred = pred.split('[/s]')[0].strip().split('|')
            hit = re.findall(pred[0], label)
            all_hit.append(len(hit) > 0)

            label = label.split('|')
            matches = set(pred).intersection(set(label))
            precision = len(matches) / len(set(label))
            recall = len(matches) / len(set(pred))
            if recall + precision == 0:
                f1 = 0
            else:
                f1 = 2 * precision * recall / (precision + recall)

            all_precision.append(precision)
            all_recall.append(recall)
            all_f1.append(f1)

        except Exception as e:
            print(f'Label: {label}')
            print(f'Pred: {pred}')
            print(f'Exception: {e}')
            print('------------------')
    hit = sum(all_hit) / len(all_hit)
    precision = sum(all_precision) / len(all_precision)
    recall = sum(all_recall) / len(all_recall)
    f1 = sum(all_f1) / len(all_f1)

    print(f'Hit: {hit:.4f}')
    print(f'Precision: {precision:.4f}')
    print(f'Recall: {recall:.4f}')
    print(f'F1: {f1:.4f}')

    return hit


def train(since, num_epochs, hidden_channels, num_gnn_layers, batch_size,
          eval_batch_size, lr, model=None, dataset=None, checkpointing=False):
    def adjust_learning_rate(param_group, LR, epoch):
        # Decay the learning rate with half-cycle cosine after warmup
        min_lr = 5e-6
        warmup_epochs = 1
        if epoch < warmup_epochs:
            lr = LR
        else:
            lr = min_lr + (LR - min_lr) * 0.5 * (
                1.0 + math.cos(math.pi * (epoch - warmup_epochs) /
                               (num_epochs - warmup_epochs)))
        param_group["lr"] = lr
        return lr

    seed_everything(42)
    if dataset is None:
        dataset = WebQSPDataset()
    idx_split = dataset.split_idxs

    # Step 1: Build Node Classification Dataset
    train_dataset = [dataset[i] for i in idx_split['train']]
    val_dataset = [dataset[i] for i in idx_split['val']]
    test_dataset = [dataset[i] for i in idx_split['test']]

    train_loader = DataLoader(train_dataset, batch_size=batch_size,
                              drop_last=True, pin_memory=True, shuffle=True)
    val_loader = DataLoader(val_dataset, batch_size=eval_batch_size,
                            drop_last=False, pin_memory=True, shuffle=False)
    test_loader = DataLoader(test_dataset, batch_size=eval_batch_size,
                             drop_last=False, pin_memory=True, shuffle=False)

    # Step 2: Build Model
    if model is None:
        model = GNN_LLM(gnn_hidden_channels=hidden_channels,
                        num_gnn_layers=num_gnn_layers)
    if num_gnn_layers is not None:
        model_save_name = "gnn_llm"
    else:
        model_save_name = "llm"

    # Step 3 Set Optimizer
    params = [p for _, p in model.named_parameters() if p.requires_grad]
    optimizer = torch.optim.AdamW([
        {
            'params': params,
            'lr': lr,
            'weight_decay': .05
        },
    ], betas=(0.9, 0.95))
    grad_steps = 2
    if model is None:
        trainable_params, all_param = model.print_trainable_params()
        print(f"trainable params: {trainable_params} || \
            all params: {all_param} || \
            trainable%: {100 * trainable_params / all_param}")

    best_val_loss = float('inf')
    # Step 4 Training
    best_epoch = 0
    for epoch in range(num_epochs):
        model.train()
        epoch_loss = 0.
        if epoch == 0:
            prep_time = round(time.time() - since, 2)
            print("Total Prep Time (prep_time) =", prep_time)
            print("Training beginning...")
        epoch_str = f"Epoch: {epoch + 1}|{num_epochs}"
        loader = tqdm(train_loader, desc=epoch_str)
        for step, batch in enumerate(loader):
            optimizer.zero_grad()
            loss = model(batch)
            loss.backward()

            clip_grad_norm_(optimizer.param_groups[0]['params'], 0.1)

            if (step + 1) % grad_steps == 0:
                adjust_learning_rate(optimizer.param_groups[0], lr,
                                     step / len(train_loader) + epoch)

            optimizer.step()
            epoch_loss = epoch_loss + loss.item()

            if (step + 1) % grad_steps == 0:
                lr = optimizer.param_groups[0]["lr"]
        train_loss = epoch_loss / len(train_loader)
        print(epoch_str + f",Train Loss (Epoch Mean): {train_loss}")

        val_loss = 0.
        eval_output = []
        model.eval()
        with torch.no_grad():
            for step, batch in enumerate(val_loader):
                loss = model(batch)
                val_loss += loss.item()
            val_loss = val_loss / len(val_loader)
            print(epoch_str + f", Val Loss: {val_loss}")
        if checkpointing and val_loss < best_val_loss:
            print("Checkpointing best val loss model...")
            best_val_loss = val_loss
<<<<<<< HEAD
            best_epoch = epoch
            torch.save(model.state_dict(), model_save_name + "_best_val_loss_ckpt.pt")
=======
            torch.save(model.state_dict(),
                       model_save_name + "_best_val_loss_ckpt.pt")
>>>>>>> 574418ec
    torch.cuda.empty_cache()
    torch.cuda.reset_max_memory_allocated()

    # Step 5 Evaluating
    print("Final Evaluation...")
    if checkpointing and best_epoch != num_epochs - 1:
        state_dict = torch.load(model_save_name + "_best_val_loss_ckpt.pt")
        model = model.load_state_dict(state_dict)
    model.eval()
    eval_output = []
    progress_bar_test = tqdm(range(len(test_loader)))
    for step, batch in enumerate(test_loader):
        with torch.no_grad():
            output = model.inference(batch)
            eval_output.append(output)
        progress_bar_test.update(1)

    # Step 6 Post-processing & compute metrics
    acc = compute_accuracy(eval_output)
    print(f'Test Acc {acc}')
    # save model
    print("Saving Model...")
    torch.save(model.state_dict(), model_save_name + ".pt")
    print("Saving eval output for downstream demo...")
    torch.save(eval_output, model_save_name + "_eval_outs.pt")
    print("Done!")
    return prep_time, dataset, eval_output


def minimal_demo(gnn_llm_eval_outs, dataset, lr, epochs, batch_size,
                 eval_batch_size):
    print("First comparing against a pretrained LLAMA2 model...")
    # Step 1: Define a single batch size test loader
    idx_split = dataset.split_idxs
    test_dataset = [dataset[i] for i in idx_split['test']]
    # batch size 1 loader for simplicity
    loader = DataLoader(test_dataset, batch_size=1, drop_last=False,
                        pin_memory=True, shuffle=False)
    pure_llm = LLM()
    if path.exists("demo_save_dict.pt"):
        print("Saved demo outputs for LLM and GNN+LLM found.")
        print("Would you like to reuse them?")
        user_input = str(input("(y/n):")).lower()
        skip_step_one = user_input == "y"
    else:
        skip_step_one = False

    if not skip_step_one:
        gnn_llm_hallucin_sum = 0
        pure_llm_hallucin_sum = 0
        gnn_save_list = []
        untuned_llm_save_list = []
        gnn_llm_preds = []
        for out in gnn_llm_eval_outs:
            gnn_llm_preds += out['pred']
        print(
            "Checking pretrained LLM vs trained GNN+LLM for hallucinations...")
        for i, batch in enumerate(tqdm(loader)):
            question = batch.question[0]
            correct_answer = batch.label[0]
            # GNN+LLM only using 32 tokens to answer, give untrained LLM more
            pure_llm_out = pure_llm.inference(batch, max_out_tokens=256)
            gnn_llm_pred = gnn_llm_preds[i]
            pure_llm_pred = pure_llm_out['pred'][0]
            gnn_llm_hallucinates = detect_hallucinate(gnn_llm_pred,
                                                      correct_answer)
            gnn_save_list += [(gnn_llm_pred, gnn_llm_hallucinates)]
            pure_llm_hallucinates = detect_hallucinate(pure_llm_pred,
                                                       correct_answer)
            untuned_llm_save_list += [(pure_llm_pred, pure_llm_hallucinates)]
            if gnn_llm_hallucinates == "skip" or pure_llm_hallucinates == "skip":  # noqa
                # skipping when hallucination is hard to eval
                continue
            gnn_llm_hallucin_sum += int(gnn_llm_hallucinates)
            pure_llm_hallucin_sum += int(pure_llm_hallucinates)
        print("Total Pure LLM Hallucinations:", pure_llm_hallucin_sum)
        print("Total GNN+LLM Hallucinations:", gnn_llm_hallucin_sum)
        percent = 100.0 * round(
            1 - (gnn_llm_hallucin_sum / pure_llm_hallucin_sum), 2)
        print(f"GNN reduces pretrained LLM hallucinations by: ~{percent}%")
        print("Note: hallucinations detected by regex hence the ~")
        print("Now we see how the LLM compares when finetuned...")
        print("Saving outputs of GNN+LLM and pretrained LLM...")
        save_dict = {
            "gnn_save_list": gnn_save_list,
            "untuned_llm_save_list": untuned_llm_save_list,
            "gnn_llm_hallucin_sum": gnn_llm_hallucin_sum,
            "pure_llm_hallucin_sum": pure_llm_hallucin_sum
        }
        torch.save(save_dict, "demo_save_dict.pt")
        print("Done!")
    else:
        save_dict = torch.load("demo_save_dict.pt")
        gnn_save_list = save_dict["gnn_save_list"]
        untuned_llm_save_list = save_dict["untuned_llm_save_list"]
        gnn_llm_hallucin_sum = save_dict["gnn_llm_hallucin_sum"]
        pure_llm_hallucin_sum = save_dict["pure_llm_hallucin_sum"]

    trained_llm_hallucin_sum = 0
    untuned_llm_hallucin_sum = pure_llm_hallucin_sum
    final_prnt_str = ""
    if path.exists("llm.pt") and path.exists("llm_eval_outs.pt"):
        print("Existing finetuned LLAMA2 found.")
        print("Would you like to retrain?")
        user_input = str(input("(y/n):")).lower()
        retrain = user_input == "y"
    else:
        retrain = True
    if retrain:
        print("Finetuning LLAMA2...")
        since = time.time()
        _, _, pure_llm_eval_outputs = train(since, 1, None, None, batch_size,
                                            eval_batch_size, lr,
                                            model=pure_llm, dataset=dataset)
        e2e_time = round(time.time() - since, 2)
        print("E2E time (e2e_time) =", e2e_time, "seconds")
    else:
        pure_llm_eval_outputs = torch.load("llm_eval_outs.pt")
    pure_llm_preds = []
    for out in pure_llm_eval_outputs:
        pure_llm_preds += out['pred']
    print("Final comparison between all models...")
    for i, batch in enumerate(tqdm(loader)):
        question = batch.question[0]
        correct_answer = batch.label[0]
        gnn_llm_pred, gnn_llm_hallucinates = gnn_save_list[i]
        untuned_llm_pred, untuned_llm_hallucinates = untuned_llm_save_list[i]
        if gnn_llm_hallucinates == "skip" or untuned_llm_hallucinates == "skip":  # noqa
            continue
        pure_llm_pred = pure_llm_preds[i]
        pure_llm_hallucinates = detect_hallucinate(pure_llm_pred,
                                                   correct_answer)
        if pure_llm_hallucinates == "skip":
            continue
        trained_llm_hallucin_sum += int(pure_llm_hallucinates)
        if untuned_llm_hallucinates and pure_llm_hallucinates and not gnn_llm_hallucinates:  # noqa
            final_prnt_str += "Prompt: '" + question + "'\n"
            final_prnt_str += "Label: '" + correct_answer + "'\n"
            final_prnt_str += "Untuned LLM Output: '" + untuned_llm_pred + "'\n"  # noqa
            final_prnt_str += "Tuned LLM Output: '" + pure_llm_pred + "'\n"
            final_prnt_str += "GNN+LLM Output: '" + gnn_llm_pred + "'\n"
            final_prnt_str += "\n" + "#" * 20 + "\n\n"
    print("Total untuned LLM Hallucinations:", untuned_llm_hallucin_sum)
    print("Total tuned LLM Hallucinations:", trained_llm_hallucin_sum)
    print("Total GNN+LLM Hallucinations:", gnn_llm_hallucin_sum)
    percent = 100.0 * round(
        1 - (gnn_llm_hallucin_sum / untuned_llm_hallucin_sum), 2)
    print(f"GNN reduces untuned LLM hallucinations by: ~{percent}%")
    tuned_percent = 100.0 * round(
        1 - (gnn_llm_hallucin_sum / trained_llm_hallucin_sum), 2)
    print(f"GNN reduces tuned LLM hallucinations by: ~{tuned_percent}%")
    print("Note: hallucinations detected by regex hence the ~")
    print("Potential instances where GNN solves the hallucinations of LLM:")
    print(final_prnt_str)


if __name__ == "__main__":
    parser = argparse.ArgumentParser()
    parser.add_argument('--gnn_hidden_channels', type=int, default=1024)
    parser.add_argument('--num_gnn_layers', type=int, default=4)
    parser.add_argument('--lr', type=float, default=1e-5)
    parser.add_argument('--epochs', type=int, default=2)
    parser.add_argument('--batch_size', type=int, default=8)
    parser.add_argument('--eval_batch_size', type=int, default=16)
    parser.add_argument(
        "--checkpointing", action="store_true",
        help="Use this flag to checkpoint each time a \
        new best val loss is achieved")

    args = parser.parse_args()
    # check if saved model
    retrain = True
    if path.exists("gnn_llm.pt") and path.exists("gnn_llm_eval_outs.pt"):
        print("Existing trained model found.")
        print("Would you like to retrain?")
        user_input = str(input("(y/n):")).lower()
        retrain = user_input == "y"
    else:
        retrain = True
    if retrain:
        since = time.time()
        prep_time, dataset, gnn_llm_eval_outs = train(
            since, args.epochs, args.gnn_hidden_channels, args.num_gnn_layers,
            args.batch_size, args.eval_batch_size, args.lr,
            checkpointing=args.checkpointing)
        torch.cuda.empty_cache()
        torch.cuda.reset_max_memory_allocated()
        gc.collect()
        e2e_time = round(time.time() - since, 2)
        print("E2E time (e2e_time) =", e2e_time, "seconds")
        print("E2E tme minus Prep Time =", e2e_time - prep_time, "seconds")
    else:
        gnn_llm_eval_outs = torch.load("gnn_llm_eval_outs.pt")
        dataset = WebQSPDataset()
    print("Here's a demo showcasing how GNN reduces LLM hallucinations:")
    minimal_demo(gnn_llm_eval_outs, dataset, args.lr, args.epochs,
                 args.batch_size, args.eval_batch_size)<|MERGE_RESOLUTION|>--- conflicted
+++ resolved
@@ -180,13 +180,9 @@
         if checkpointing and val_loss < best_val_loss:
             print("Checkpointing best val loss model...")
             best_val_loss = val_loss
-<<<<<<< HEAD
             best_epoch = epoch
-            torch.save(model.state_dict(), model_save_name + "_best_val_loss_ckpt.pt")
-=======
             torch.save(model.state_dict(),
                        model_save_name + "_best_val_loss_ckpt.pt")
->>>>>>> 574418ec
     torch.cuda.empty_cache()
     torch.cuda.reset_max_memory_allocated()
 
